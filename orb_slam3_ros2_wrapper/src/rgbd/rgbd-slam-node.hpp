/**
 * @file rgbd-slam-node.hpp
 * @brief Definition of the RgbdSlamNode Wrapper class.
 * @author Suchetan R S (rssuchetan@gmail.com)
 */

#ifndef RGBD_SLAM_NODE_HPP_
#define RGBD_SLAM_NODE_HPP_

#include <iostream>
#include <algorithm>
#include <fstream>
#include <chrono>

#include <rclcpp/rclcpp.hpp>
#include <sensor_msgs/msg/image.hpp>
#include <sensor_msgs/msg/imu.hpp>
#include <sensor_msgs/msg/point_cloud2.hpp>

#include <geometry_msgs/msg/pose.hpp>
#include <geometry_msgs/msg/pose_stamped.hpp>
#include <geometry_msgs/msg/pose_array.hpp>
#include <geometry_msgs/msg/transform_stamped.hpp>

#include <tf2_ros/transform_broadcaster.h>
#include <tf2_ros/transform_listener.h>

#include <message_filters/subscriber.h>
#include <message_filters/synchronizer.h>
#include <message_filters/sync_policies/approximate_time.h>

#include <slam_msgs/msg/map_data.hpp>
#include <slam_msgs/srv/get_map.hpp>

#include "orb_slam3_ros2_wrapper/type_conversion.hpp"
#include "orb_slam3_ros2_wrapper/orb_slam3_interface.hpp"

namespace ORB_SLAM3_Wrapper
{
    class RgbdSlamNode : public rclcpp::Node
    {
    public:
        RgbdSlamNode(const std::string &strVocFile,
                     const std::string &strSettingsFile,
                     ORB_SLAM3::System::eSensor sensor);
        ~RgbdSlamNode();

    private:
        typedef message_filters::sync_policies::ApproximateTime<sensor_msgs::msg::Image, sensor_msgs::msg::Image> approximate_sync_policy;

        // ROS 2 Callbacks.
        void ImuCallback(const sensor_msgs::msg::Imu::SharedPtr msgIMU);
        void OdomCallback(const nav_msgs::msg::Odometry::SharedPtr msgOdom);
        void RGBDCallback(const sensor_msgs::msg::Image::SharedPtr msgRGB,
                          const sensor_msgs::msg::Image::SharedPtr msgD);

        /**
         * @brief Publishes map data. (Keyframes and all poses in the current active map.)
         * @param orb_atlas Pointer to the Atlas object.
         * @param last_init_kf_id ID of the last initialized keyframe.
         */
        void publishMapData();

        void publishMapPointCloud();

        /**
         * @brief Callback function for GetMap service.
         * @param request_header Request header.
         * @param request Request message.
         * @param response Response message.
         */
        void getMapServer(std::shared_ptr<rmw_request_id_t> request_header,
                          std::shared_ptr<slam_msgs::srv::GetMap::Request> request,
                          std::shared_ptr<slam_msgs::srv::GetMap::Response> response);

        /**
         * Member variables
         */
        // RGBD Sensor specifics
        std::shared_ptr<message_filters::Subscriber<sensor_msgs::msg::Image>> rgbSub_;
        std::shared_ptr<message_filters::Subscriber<sensor_msgs::msg::Image>> depthSub_;
        std::shared_ptr<message_filters::Synchronizer<approximate_sync_policy>> syncApproximate_;
        rclcpp::Subscription<sensor_msgs::msg::Imu>::SharedPtr imuSub_;
        // ROS Publishers and Subscribers
        rclcpp::Subscription<nav_msgs::msg::Odometry>::SharedPtr odomSub_;
        rclcpp::Publisher<slam_msgs::msg::MapData>::SharedPtr mapDataPub_;
        rclcpp::Publisher<sensor_msgs::msg::PointCloud2>::SharedPtr mapPointsPub_;
        // TF
        std::shared_ptr<tf2_ros::TransformBroadcaster> tfBroadcaster_;
        std::shared_ptr<tf2_ros::TransformListener> tfListener_;
        std::shared_ptr<tf2_ros::Buffer> tfBuffer_;
        // ROS Services
        rclcpp::Service<slam_msgs::srv::GetMap>::SharedPtr getMapDataService_;
        // ROS Timers
        rclcpp::TimerBase::SharedPtr mapDataTimer_;
        rclcpp::CallbackGroup::SharedPtr mapDataCallbackGroup_;
        rclcpp::TimerBase::SharedPtr mapPointsTimer_;
        rclcpp::CallbackGroup::SharedPtr mapPointsCallbackGroup_;
        // ROS Params
        std::string robot_base_frame_id_;
        std::string odom_frame_id_;
        std::string global_frame_;
        double robot_x_, robot_y_;
        bool rosViz_;
        bool isTracked_ = false;
        bool no_odometry_mode_;
<<<<<<< HEAD
        bool inertial_mode_;
=======
        bool publish_tf_;
>>>>>>> c6423d6f
        double frequency_tracker_count_ = 0;
        int map_data_publish_frequency_;
        int landmark_publish_frequency_;
        std::chrono::_V2::system_clock::time_point frequency_tracker_clock_;

        ORB_SLAM3_Wrapper::WrapperTypeConversions typeConversion_;
        std::shared_ptr<ORB_SLAM3_Wrapper::ORBSLAM3Interface> interface_;
        geometry_msgs::msg::TransformStamped tfMapOdom_;
    };
}
#endif<|MERGE_RESOLUTION|>--- conflicted
+++ resolved
@@ -104,11 +104,8 @@
         bool rosViz_;
         bool isTracked_ = false;
         bool no_odometry_mode_;
-<<<<<<< HEAD
         bool inertial_mode_;
-=======
         bool publish_tf_;
->>>>>>> c6423d6f
         double frequency_tracker_count_ = 0;
         int map_data_publish_frequency_;
         int landmark_publish_frequency_;
