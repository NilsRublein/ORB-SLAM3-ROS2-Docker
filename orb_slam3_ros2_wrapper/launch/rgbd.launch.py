#!/usr/bin/python3
# -*- coding: utf-8 -*-
import os

from ament_index_python.packages import get_package_share_directory
from launch import LaunchDescription
from launch.actions import DeclareLaunchArgument, ExecuteProcess
from launch.actions import IncludeLaunchDescription, OpaqueFunction
from launch.conditions import IfCondition
from launch.launch_description_sources import PythonLaunchDescriptionSource
from launch.substitutions import LaunchConfiguration, FindExecutable, TextSubstitution
from launch_ros.actions import Node
from launch_ros.substitutions import FindPackageShare
from nav2_common.launch import RewrittenYaml

def generate_launch_description():

    #---------------------------------------------

    # Essential_paths
    orb_wrapper_pkg = get_package_share_directory('orb_slam3_ros2_wrapper')

    #---------------------------------------------

    # LAUNCH ARGS
    use_sim_time = LaunchConfiguration('use_sim_time')
    declare_use_sim_time_cmd = DeclareLaunchArgument(
        name='use_sim_time',
        default_value='True',
        description='Use simulation (Gazebo) clock if true')

    robot_namespace =  LaunchConfiguration('robot_namespace')
<<<<<<< HEAD
    ROBOT_NAMESPACE = os.environ['ROBOT_NAMESPACE']
    robot_namespace_arg = DeclareLaunchArgument(
        'robot_namespace',
        default_value=TextSubstitution(text=ROBOT_NAMESPACE),
        description='The namespace of the robot')

    robot_x = LaunchConfiguration('robot_x')
    ROBOT_X = os.environ['ROBOT_X']
    robot_x_arg = DeclareLaunchArgument(
        'robot_x',
        default_value=TextSubstitution(text=ROBOT_X),
        description='The namespace of the robot')

    robot_y = LaunchConfiguration('robot_y')
    ROBOT_Y = os.environ['ROBOT_Y']
    robot_y_arg = DeclareLaunchArgument(
        'robot_y',
        default_value=TextSubstitution(text=ROBOT_Y),
=======
    robot_namespace_arg = DeclareLaunchArgument('robot_namespace', default_value="robot",
        description='The namespace of the robot')

    robot_x = LaunchConfiguration('robot_x')
    robot_x_arg = DeclareLaunchArgument('robot_x', default_value="1.0",
        description='The namespace of the robot')

    robot_y = LaunchConfiguration('robot_y')
    robot_y_arg = DeclareLaunchArgument('robot_y', default_value="1.0",
>>>>>>> eee76935
        description='The namespace of the robot')

    config_file_path = LaunchConfiguration('config_file_path')
    declare_config_file_path_cmd = DeclareLaunchArgument(
        'config_file_path',
        default_value='/root/colcon_ws/src/orb_slam3_ros2_wrapper/params/scout_v2_rgbd.yaml',
        description='Path to the configuration file')

    # Add a launch argument for log level
    log_level = LaunchConfiguration('log_level')
    declare_log_level_cmd = DeclareLaunchArgument(
        'log_level',
        default_value='INFO',
        description='Logging level for the ORB_SLAM3 node')

    #---------------------------------------------

    def all_nodes_launch(context, robot_namespace, robot_x, robot_y):
        params_file = LaunchConfiguration('params_file')
        vocabulary_file_path = "/home/orb/ORB_SLAM3/Vocabulary/ORBvoc.txt"
<<<<<<< HEAD
=======
        config_file_path = "/root/colcon_ws/src/orb_slam3_ros2_wrapper/params/gazebo_rgbd.yaml"
>>>>>>> eee76935
        declare_params_file_cmd = DeclareLaunchArgument(
            'params_file',
            default_value=os.path.join(orb_wrapper_pkg, 'params', 'rgbd-ros-params.yaml'),
            description='Full path to the ROS2 parameters file to use for all launched nodes')

        param_substitutions = {
<<<<<<< HEAD
            'robot_base_frame': context.launch_configurations['robot_namespace'] + '/base_footprint',
            'odom_frame': context.launch_configurations['robot_namespace'] + '/odom',
            'robot_x': context.launch_configurations['robot_x'],
            'robot_y': context.launch_configurations['robot_y']
        }
=======
            'robot_base_frame': robot_namespace.perform(context) + '/base_footprint',
            'odom_frame': robot_namespace.perform(context) + '/odom',
            'robot_x': robot_x.perform(context),
            'robot_y': robot_y.perform(context)
            }
>>>>>>> eee76935


        configured_params = RewrittenYaml(
            source_file=params_file,
            root_key=robot_namespace.perform(context),
            param_rewrites=param_substitutions,
            convert_types=True)

        orb_slam3_node = Node(
            package='orb_slam3_ros2_wrapper',
            executable='rgbd',
            output='screen',
<<<<<<< HEAD
            namespace=context.launch_configurations['robot_namespace'],
            arguments=[
                vocabulary_file_path,
                context.launch_configurations['config_file_path'],
                '--ros-args',
                '--log-level',
                context.launch_configurations['log_level']  # Use log_level from LaunchConfiguration
            ],
=======
            namespace=robot_namespace.perform(context),
            arguments=[vocabulary_file_path, config_file_path],
>>>>>>> eee76935
            parameters=[configured_params])

        return [declare_params_file_cmd, orb_slam3_node]

<<<<<<< HEAD
    opaque_function = OpaqueFunction(function=all_nodes_launch)
    #---------------------------------------------
=======
    opaque_function = OpaqueFunction(function=all_nodes_launch, args=[robot_namespace, robot_x, robot_y])
#---------------------------------------------
>>>>>>> eee76935

    return LaunchDescription([
        declare_use_sim_time_cmd,
        robot_namespace_arg,
        robot_x_arg,
        robot_y_arg,
        declare_config_file_path_cmd,
        declare_log_level_cmd, 
        opaque_function
    ])<|MERGE_RESOLUTION|>--- conflicted
+++ resolved
@@ -30,26 +30,6 @@
         description='Use simulation (Gazebo) clock if true')
 
     robot_namespace =  LaunchConfiguration('robot_namespace')
-<<<<<<< HEAD
-    ROBOT_NAMESPACE = os.environ['ROBOT_NAMESPACE']
-    robot_namespace_arg = DeclareLaunchArgument(
-        'robot_namespace',
-        default_value=TextSubstitution(text=ROBOT_NAMESPACE),
-        description='The namespace of the robot')
-
-    robot_x = LaunchConfiguration('robot_x')
-    ROBOT_X = os.environ['ROBOT_X']
-    robot_x_arg = DeclareLaunchArgument(
-        'robot_x',
-        default_value=TextSubstitution(text=ROBOT_X),
-        description='The namespace of the robot')
-
-    robot_y = LaunchConfiguration('robot_y')
-    ROBOT_Y = os.environ['ROBOT_Y']
-    robot_y_arg = DeclareLaunchArgument(
-        'robot_y',
-        default_value=TextSubstitution(text=ROBOT_Y),
-=======
     robot_namespace_arg = DeclareLaunchArgument('robot_namespace', default_value="robot",
         description='The namespace of the robot')
 
@@ -59,7 +39,6 @@
 
     robot_y = LaunchConfiguration('robot_y')
     robot_y_arg = DeclareLaunchArgument('robot_y', default_value="1.0",
->>>>>>> eee76935
         description='The namespace of the robot')
 
     config_file_path = LaunchConfiguration('config_file_path')
@@ -80,29 +59,18 @@
     def all_nodes_launch(context, robot_namespace, robot_x, robot_y):
         params_file = LaunchConfiguration('params_file')
         vocabulary_file_path = "/home/orb/ORB_SLAM3/Vocabulary/ORBvoc.txt"
-<<<<<<< HEAD
-=======
         config_file_path = "/root/colcon_ws/src/orb_slam3_ros2_wrapper/params/gazebo_rgbd.yaml"
->>>>>>> eee76935
         declare_params_file_cmd = DeclareLaunchArgument(
             'params_file',
             default_value=os.path.join(orb_wrapper_pkg, 'params', 'rgbd-ros-params.yaml'),
             description='Full path to the ROS2 parameters file to use for all launched nodes')
 
         param_substitutions = {
-<<<<<<< HEAD
-            'robot_base_frame': context.launch_configurations['robot_namespace'] + '/base_footprint',
-            'odom_frame': context.launch_configurations['robot_namespace'] + '/odom',
-            'robot_x': context.launch_configurations['robot_x'],
-            'robot_y': context.launch_configurations['robot_y']
-        }
-=======
             'robot_base_frame': robot_namespace.perform(context) + '/base_footprint',
             'odom_frame': robot_namespace.perform(context) + '/odom',
             'robot_x': robot_x.perform(context),
             'robot_y': robot_y.perform(context)
             }
->>>>>>> eee76935
 
 
         configured_params = RewrittenYaml(
@@ -115,30 +83,14 @@
             package='orb_slam3_ros2_wrapper',
             executable='rgbd',
             output='screen',
-<<<<<<< HEAD
-            namespace=context.launch_configurations['robot_namespace'],
-            arguments=[
-                vocabulary_file_path,
-                context.launch_configurations['config_file_path'],
-                '--ros-args',
-                '--log-level',
-                context.launch_configurations['log_level']  # Use log_level from LaunchConfiguration
-            ],
-=======
             namespace=robot_namespace.perform(context),
             arguments=[vocabulary_file_path, config_file_path],
->>>>>>> eee76935
             parameters=[configured_params])
 
         return [declare_params_file_cmd, orb_slam3_node]
 
-<<<<<<< HEAD
-    opaque_function = OpaqueFunction(function=all_nodes_launch)
-    #---------------------------------------------
-=======
     opaque_function = OpaqueFunction(function=all_nodes_launch, args=[robot_namespace, robot_x, robot_y])
 #---------------------------------------------
->>>>>>> eee76935
 
     return LaunchDescription([
         declare_use_sim_time_cmd,
